--- conflicted
+++ resolved
@@ -5,24 +5,17 @@
 permalink: /assets-and-images/
 ---
 
-<<<<<<< HEAD
+* TOC Placeholder
+{:toc}
+
+## Introduction
+
 Flutter apps can include both code and _assets_
 (sometimes called resources). An asset is a file that is bundled
 and deployed with your app, and is accessible at runtime.
 Common types of assets include static data
 (for example, JSON files), configuration files, icons,
 and images.
-=======
-* TOC Placeholder
-{:toc}
-
-## Introduction
-
-Flutter applications include both code and assets (sometimes called resources).
-Assets can include static data, configuration files, or anything else an
-application needs to function; in particular, assets include icons and other
-images displayed in the UI.
->>>>>>> 8c42becf
 
 ## Specifying assets
 
@@ -169,18 +162,11 @@
 #### Caveats
 
 * If you're not using
-<<<<<<< HEAD
   [`MaterialApp`](http://docs.flutter.io/flutter/material/MaterialApp-class.html)
   or 
   [`WidgetsApp`](http://docs.flutter.io/flutter/widgets/WidgetsApp-class.html)
   in your app, and you want to use resolution awareness, you'll need to
-=======
-  [MaterialApp](http://docs.flutter.io/flutter/material/MaterialApp-class.html)
-  or
-  [WidgetsApp](http://docs.flutter.io/flutter/widgets/WidgetsApp-class.html)
-  in your application, and you want to use resolution awareness, you'll need to
->>>>>>> 8c42becf
-  establish your own AssetVendor in your build logic.
+  establish your own `AssetVendor` in your build logic.
 * If you want establish a your own
   [`MediaQuery`](http://docs.flutter.io/flutter/widgets/MediaQuery-class.html) or
   [`DefaultAssetBundle`](http://docs.flutter.io/flutter/widgets/DefaultAssetBundle-class.html)
